# Byte-compiled / optimized / DLL files
__pycache__/
*.py[cod]
*$py.class

# C extensions
*.so

# Distribution / packaging
.Python
env/
build/
develop-eggs/
dist/
downloads/
eggs/
.eggs/
lib/
lib64/
parts/
sdist/
var/
wheels/
*.egg-info/
.installed.cfg
*.egg
MANIFEST

# PyInstaller
#  Usually these files are written by a python script from a template
#  before PyInstaller builds the exe, so as to inject date/other infos into it.
*.manifest
*.spec

# Installer logs
pip-log.txt
pip-delete-this-directory.txt

# Unit test / coverage reports
htmlcov/
.tox/
.coverage
.coverage.*
.cache
nosetests.xml
coverage.xml
*.cover
.hypothesis/
.pytest_cache/

# Translations
*.mo
*.pot

# Django stuff:
*.log
local_settings.py
db.sqlite3

# Flask stuff:
instance/
.webassets-cache

# Scrapy stuff:
.scrapy

# Sphinx documentation
docs/_build/

# PyBuilder
target/

# Jupyter Notebook
.ipynb_checkpoints

# pyenv
.python-version

# celery beat schedule file
celerybeat-schedule

# SageMath parsed files
*.sage.py

# dotenv
.env

# Environments
.env
.venv
env/
venv/
ENV/
env.bak/
venv.bak/

# Spyder project settings
.spyderproject
.spyproject

# Rope project settings
.ropeproject

# mkdocs documentation
/site

# mypy
.mypy_cache/
*.sqlite
<<<<<<< HEAD
*.sqlite.gz

# Pycharm project settings
.idea/
=======
*.sqlite.gz
>>>>>>> c23d4a76
<|MERGE_RESOLUTION|>--- conflicted
+++ resolved
@@ -107,11 +107,4 @@
 # mypy
 .mypy_cache/
 *.sqlite
-<<<<<<< HEAD
-*.sqlite.gz
-
-# Pycharm project settings
-.idea/
-=======
-*.sqlite.gz
->>>>>>> c23d4a76
+*.sqlite.gz